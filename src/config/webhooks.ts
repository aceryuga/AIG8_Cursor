/**
 * Webhook Configuration
 * 
 * This file contains all webhook URLs used in the application.
 * Update these URLs as needed when webhook endpoints change.
 */

export const WEBHOOKS = {
  /**
   * N8N Webhook for landlord-tenant messaging
   * Triggered when a landlord sends a message to a tenant
   * 
   * To update: Change the URL below and redeploy the application
   */
<<<<<<< HEAD
  MESSAGING_WEBHOOK: 'https://n8n.usatinc.com/webhook-test/887b233d-6cd6-40a2-af7e-2d9edd58d570',
=======
  MESSAGING_WEBHOOK: 'https://primary-production-e3df.up.railway.app/webhook/887b233d-6cd6-40a2-af7e-2d9edd58d570',
>>>>>>> 53bf5b8f
    
  /**
   * N8N Webhook for sending messages (Compose Message modal)
   * Triggered when landlord sends a message via the Compose Message button
   */
  MESSAGE_SEND_WEBHOOK: 'https://primary-production-e3df.up.railway.app/webhook/sendmessage',
<<<<<<< HEAD
=======
  
>>>>>>> 53bf5b8f
  // Add more webhooks here as needed
  // PAYMENT_WEBHOOK: 'https://...',
  // NOTIFICATION_WEBHOOK: 'https://...',
} as const;

/**
 * Helper function to check if webhooks are configured
 */
export const isWebhookConfigured = (webhookKey: keyof typeof WEBHOOKS): boolean => {
  return !!WEBHOOKS[webhookKey];
};
<|MERGE_RESOLUTION|>--- conflicted
+++ resolved
@@ -12,21 +12,14 @@
    * 
    * To update: Change the URL below and redeploy the application
    */
-<<<<<<< HEAD
-  MESSAGING_WEBHOOK: 'https://n8n.usatinc.com/webhook-test/887b233d-6cd6-40a2-af7e-2d9edd58d570',
-=======
   MESSAGING_WEBHOOK: 'https://primary-production-e3df.up.railway.app/webhook/887b233d-6cd6-40a2-af7e-2d9edd58d570',
->>>>>>> 53bf5b8f
     
   /**
    * N8N Webhook for sending messages (Compose Message modal)
    * Triggered when landlord sends a message via the Compose Message button
    */
   MESSAGE_SEND_WEBHOOK: 'https://primary-production-e3df.up.railway.app/webhook/sendmessage',
-<<<<<<< HEAD
-=======
   
->>>>>>> 53bf5b8f
   // Add more webhooks here as needed
   // PAYMENT_WEBHOOK: 'https://...',
   // NOTIFICATION_WEBHOOK: 'https://...',
